--- conflicted
+++ resolved
@@ -4,11 +4,7 @@
   <groupId>org.spockframework</groupId>
   <artifactId>spock-parent</artifactId>
   <packaging>pom</packaging>
-<<<<<<< HEAD
-  <version>0.3-groovy-1.7-SNAPSHOT</version>
-=======
-  <version>0.3</version>
->>>>>>> 904ae8ee
+  <version>0.3-groovy-1.7</version>
   <name>Spock Framework - Umbrella Project</name>
   <url>http://spockframework.org</url>
   <description>Spock is a testing and specification framework for Java and Groovy applications.</description>
