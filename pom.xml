<?xml version="1.0" encoding="UTF-8"?>
<project xmlns="http://maven.apache.org/POM/4.0.0" xmlns:xsi="http://www.w3.org/2001/XMLSchema-instance" xsi:schemaLocation="http://maven.apache.org/POM/4.0.0 http://maven.apache.org/maven-v4_0_0.xsd">
  <modelVersion>4.0.0</modelVersion>
  <groupId>org.spockframework</groupId>
  <artifactId>spock-parent</artifactId>
  <packaging>pom</packaging>
  <version>0.3-groovy-1.7-SNAPSHOT</version>
  <name>Spock Framework - Umbrella Project</name>
  <url>http://spockframework.org</url>
  <description>Spock is a testing and specification framework for Java and Groovy applications.</description>

  <licenses>
    <license>
      <name>The Apache Software License, Version 2.0</name>
      <url>http://www.apache.org/licenses/LICENSE-2.0.txt</url>
      <distribution>repo</distribution>
    </license>
  </licenses>

  <scm>
    <connection>scm:svn:http://spock.googlecode.com/svn</connection>
    <developerConnection>scm:svn:https://spock.googlecode.com/svn</developerConnection>
    <url>http://code.google.com/p/spock/source/browse</url>
  </scm>

  <build>
    <pluginManagement>
      <plugins>
        <plugin>
          <artifactId>maven-compiler-plugin</artifactId>
          <version>2.0.2</version>
          <configuration>
            <source>1.5</source>
            <target>1.5</target>
          </configuration>
        </plugin>
        <plugin>
          <artifactId>maven-surefire-plugin</artifactId>
          <version>2.4.3</version>
          <configuration>
            <useFile>false</useFile>
          </configuration>
        </plugin>
        <plugin>
          <artifactId>maven-deploy-plugin</artifactId>
          <version>2.4</version> <!-- 2.4 introduces skip property -->
        </plugin>
        <plugin>
          <groupId>org.codehaus.groovy.maven</groupId>
          <artifactId>gmaven-plugin</artifactId>
          <version>1.0</version>
          <configuration>
            <providerSelection>1.6</providerSelection>
          </configuration>
          <executions>
            <execution>
              <goals>
                <goal>compile</goal>
                <goal>testCompile</goal>
              </goals>
            </execution>
          </executions>
          <dependencies>
            <dependency>
              <groupId>org.codehaus.groovy.maven.runtime</groupId>
              <artifactId>gmaven-runtime-1.6</artifactId>
              <version>1.0</version>
              <exclusions>
                <exclusion>
                  <groupId>org.codehaus.groovy</groupId>
                  <artifactId>groovy-all</artifactId>
                </exclusion>
              </exclusions>
            </dependency>
            <dependency>
              <groupId>org.codehaus.groovy</groupId>
              <artifactId>groovy-all</artifactId>
<<<<<<< HEAD
              <version>1.7-beta-1</version>
=======
              <version>1.6.5</version>
>>>>>>> 90e7829c
              <exclusions> <!-- for some reason, the following dependencies aren't marked as optional in groovy-all POM -->
                <exclusion>
                  <groupId>junit</groupId>
                  <artifactId>junit</artifactId>
                </exclusion>
                <exclusion>
                  <groupId>org.apache.ant</groupId>
                  <artifactId>ant</artifactId>
                </exclusion>
                <exclusion>
                  <groupId>org.apache.ant</groupId>
                  <artifactId>ant-launcher</artifactId>
                </exclusion>
              </exclusions>
            </dependency>
          </dependencies>
        </plugin>
      </plugins>
    </pluginManagement>
  </build>

  <dependencyManagement>
    <dependencies>
<!-- compile dependencies -->
      <dependency>
        <groupId>org.codehaus.groovy</groupId>
        <artifactId>groovy-all</artifactId>
<<<<<<< HEAD
        <version>1.7-beta-1</version>
=======
        <version>1.6.5</version>
>>>>>>> 90e7829c
        <exclusions> <!-- for some reason, the following dependencies aren't marked as optional in groovy-all POM -->
          <exclusion>
            <groupId>junit</groupId>
            <artifactId>junit</artifactId>
          </exclusion>
          <exclusion>
            <groupId>org.apache.ant</groupId>
            <artifactId>ant</artifactId>
          </exclusion>
          <exclusion>
            <groupId>org.apache.ant</groupId>
            <artifactId>ant-launcher</artifactId>
          </exclusion>
        </exclusions>
      </dependency>
      <dependency>
        <groupId>junit</groupId>
        <artifactId>junit</artifactId>
        <version>4.7</version>
      </dependency>
      <dependency>
        <groupId>asm</groupId>
        <artifactId>asm</artifactId>
        <version>2.2.3</version>
      </dependency>
      <dependency>
        <groupId>cglib</groupId>
        <artifactId>cglib-nodep</artifactId>
        <version>2.1_3</version>
      </dependency>
      <dependency>
        <groupId>org.objenesis</groupId>
        <artifactId>objenesis</artifactId>
        <version>1.1</version>
      </dependency>
      <dependency>
        <groupId>com.h2database</groupId>
        <artifactId>h2</artifactId>
        <version>1.1.118</version>
      </dependency>
      <dependency>
        <groupId>org.apache.ant</groupId>
        <artifactId>ant</artifactId>
        <version>1.7.1</version>
      </dependency>
    </dependencies>
  </dependencyManagement>

  <distributionManagement>
    <repository>
      <id>spock-releases</id>
      <url>file:///var/www/m2repo/releases</url>
    </repository>
    <snapshotRepository>
      <id>spock-snapshots</id>
      <url>file:///var/www/m2repo/snapshots</url>
      <uniqueVersion>false</uniqueVersion>
    </snapshotRepository>
  </distributionManagement>

  <profiles>
    <profile>
      <id>default</id>
      <activation>
        <activeByDefault>true</activeByDefault>
      </activation>
      <modules>
        <module>spock-core</module>
        <module>spock-specks</module>
        <module>spock-maven</module>
        <module>spock-example</module>
        <module>spock-tapestry</module>
        <module>spock-guice</module>
        <module>spock-spring</module>
      </modules>
    </profile> 
    <profile>
      <id>release</id>
      <!-- all the modules listed here will be deployed -->
      <modules>
        <module>spock-core</module>
        <module>spock-maven</module>
        <module>spock-tapestry</module>
        <module>spock-guice</module>
        <module>spock-spring</module>
      </modules>
      <build>
        <plugins>
          <plugin>
            <groupId>org.apache.maven.plugins</groupId>
            <artifactId>maven-release-plugin</artifactId>
            <version>2.0-beta-9</version>
            <configuration>
              <remoteTagging>true</remoteTagging>
            </configuration>
          </plugin>
          <plugin>
            <artifactId>maven-source-plugin</artifactId>
            <version>2.1</version>
            <executions>
              <execution>
                <id>attach-sources</id>
                <goals>
                  <goal>jar</goal>
                </goals>
              </execution>
            </executions>
          </plugin>
          <plugin>
            <artifactId>maven-javadoc-plugin</artifactId>
            <version>2.5</version>
              <configuration>
                <links>
                  <link>http://java.sun.com/j2se/1.5.0/docs/api</link>
                  <link>http://groovy.codehaus.org/gapi</link>
                </links>
              </configuration>
            <executions>
              <execution>
                <id>attach-javadocs</id>
                <goals>
                  <goal>jar</goal>
                </goals>
              </execution>
            </executions>
          </plugin>
        </plugins>
      </build>
    </profile>
  </profiles>
</project><|MERGE_RESOLUTION|>--- conflicted
+++ resolved
@@ -75,11 +75,7 @@
             <dependency>
               <groupId>org.codehaus.groovy</groupId>
               <artifactId>groovy-all</artifactId>
-<<<<<<< HEAD
-              <version>1.7-beta-1</version>
-=======
-              <version>1.6.5</version>
->>>>>>> 90e7829c
+              <version>1.7-beta-2</version>
               <exclusions> <!-- for some reason, the following dependencies aren't marked as optional in groovy-all POM -->
                 <exclusion>
                   <groupId>junit</groupId>
@@ -107,11 +103,7 @@
       <dependency>
         <groupId>org.codehaus.groovy</groupId>
         <artifactId>groovy-all</artifactId>
-<<<<<<< HEAD
-        <version>1.7-beta-1</version>
-=======
-        <version>1.6.5</version>
->>>>>>> 90e7829c
+        <version>1.7-beta-2</version>
         <exclusions> <!-- for some reason, the following dependencies aren't marked as optional in groovy-all POM -->
           <exclusion>
             <groupId>junit</groupId>
