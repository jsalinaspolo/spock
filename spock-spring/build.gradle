--- conflicted
+++ resolved
@@ -11,11 +11,7 @@
   }
   
   dependencies {  
-<<<<<<< HEAD
-    groovy "org.codehaus.groovy:groovy-all:1.7-beta-1"
-=======
     groovy groovyArtifact
->>>>>>> a218b9fa
     compile project(":spock-core")
     compile "org.springframework:spring-test:2.5.6.SEC01"
     compile "org.springframework:spring-beans:2.5.6.SEC01"
