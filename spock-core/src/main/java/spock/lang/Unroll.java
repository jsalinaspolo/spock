--- conflicted
+++ resolved
@@ -1,13 +1,11 @@
 package spock.lang;
 
-<<<<<<< HEAD
+import java.lang.annotation.*;
+
 import groovy.lang.Closure;
-=======
+
 import org.spockframework.runtime.extension.ExtensionAnnotation;
 import org.spockframework.runtime.extension.builtin.UnrollExtension;
->>>>>>> a350f0c1
-
-import java.lang.annotation.*;
 
 /**
  * Indicates that iterations of a data-driven feature should be made visible
@@ -35,7 +33,5 @@
 @Target({ElementType.TYPE, ElementType.METHOD})
 @ExtensionAnnotation(UnrollExtension.class)
 public @interface Unroll {
-  // to ensure best possible tool support, we use the same default naming
-  // scheme as Junit's @Parameterized
   Class<? extends Closure> value() default Closure.class;
 }