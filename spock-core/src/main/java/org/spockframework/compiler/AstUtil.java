--- conflicted
+++ resolved
@@ -353,18 +353,16 @@
   public static boolean isJointCompiled(ClassNode clazz) {
     return clazz.getModule().getUnit().getConfig().getJointCompilationOptions() != null;
   }
-<<<<<<< HEAD
   
   public static MethodCallExpression createDirectMethodCall(Expression target, MethodNode method, Expression arguments) {
     MethodCallExpression result = new MethodCallExpression(target, method.getName(), arguments);
     result.setMethodTarget(method);
     return result;
-=======
+  }
 
   public static void deleteMethod(ClassNode clazz, MethodNode method) {
     // as of 1.8.6, this is the best possible implementation
     clazz.getMethods().remove(method);
     clazz.getDeclaredMethods(method.getName()).remove(method);
->>>>>>> ed19f820
   }
 }