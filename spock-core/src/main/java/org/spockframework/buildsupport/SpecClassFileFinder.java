--- conflicted
+++ resolved
@@ -50,12 +50,8 @@
     InputStream stream = new BufferedInputStream(new FileInputStream(file));
     try {
       SpecClassFileVisitor visitor = new SpecClassFileVisitor();
-<<<<<<< HEAD
-      reader.accept(visitor, ClassReader.SKIP_CODE | ClassReader.SKIP_DEBUG | ClassReader.SKIP_FRAMES);
-=======
       AsmClassReader reader = new AsmClassReader(stream);
       reader.accept(visitor);
->>>>>>> b3e2ca40
       return visitor.isRunnableSpec();
     } finally {
       stream.close();
