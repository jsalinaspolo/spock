/*
 * Copyright 2012 the original author or authors.
 *
 * Licensed under the Apache License, Version 2.0 (the "License");
 * you may not use this file except in compliance with the License.
 * You may obtain a copy of the License at
 *     http://www.apache.org/licenses/LICENSE-2.0
 * Unless required by applicable law or agreed to in writing, software
 * distributed under the License is distributed on an "AS IS" BASIS,
 * WITHOUT WARRANTIES OR CONDITIONS OF ANY KIND, either express or implied.
 * See the License for the specific language governing permissions and
 * limitations under the License.
 */

package org.spockframework.runtime.extension.builtin;

import groovy.lang.Closure;
import org.spockframework.runtime.extension.AbstractAnnotationDrivenExtension;
import org.spockframework.runtime.model.FeatureInfo;
import org.spockframework.runtime.model.IterationInfo;
import org.spockframework.runtime.model.NameProvider;
import org.spockframework.runtime.model.SpecInfo;

import spock.lang.Unroll;

public class UnrollExtension extends AbstractAnnotationDrivenExtension<Unroll> {
  @Override
  public void visitSpecAnnotation(Unroll unroll, SpecInfo spec) {
    for (FeatureInfo feature : spec.getFeatures()) {
      if (feature.isParameterized()) {
        visitFeatureAnnotation(unroll, feature);
      }
    }
  }

  @Override
  public void visitFeatureAnnotation(Unroll unroll, FeatureInfo feature) {
    if (!feature.isParameterized()) return; // could also throw exception

    feature.setReportIterations(true);
<<<<<<< HEAD
    NameProvider<IterationInfo> nameProvider = chooseNameProvider(unroll, feature);
    feature.setIterationNameProvider(nameProvider);
  }

  private NameProvider<IterationInfo> chooseNameProvider(Unroll unroll, FeatureInfo feature) {
    if (unroll.value() != Closure.class) {
      return new ClosureBasedUnrollNameProvider(feature, unroll.value());
=======
    feature.setIterationNameProvider(chooseNameProvider(unroll, feature));
  }

  private NameProvider<IterationInfo> chooseNameProvider(Unroll unroll, FeatureInfo feature) {
    if (unroll.value().length() > 0) {
      return new UnrollNameProvider(feature, unroll.value());
>>>>>>> f42a3d54
    }
    if (feature.getName().contains("#")) {
      return new UnrollNameProvider(feature, feature.getName());
    }
<<<<<<< HEAD
    return new UnrollNameProvider(feature, "#featureName[#iterationCount]");
=======
    return null;
>>>>>>> f42a3d54
  }
}<|MERGE_RESOLUTION|>--- conflicted
+++ resolved
@@ -38,7 +38,6 @@
     if (!feature.isParameterized()) return; // could also throw exception
 
     feature.setReportIterations(true);
-<<<<<<< HEAD
     NameProvider<IterationInfo> nameProvider = chooseNameProvider(unroll, feature);
     feature.setIterationNameProvider(nameProvider);
   }
@@ -46,22 +45,10 @@
   private NameProvider<IterationInfo> chooseNameProvider(Unroll unroll, FeatureInfo feature) {
     if (unroll.value() != Closure.class) {
       return new ClosureBasedUnrollNameProvider(feature, unroll.value());
-=======
-    feature.setIterationNameProvider(chooseNameProvider(unroll, feature));
-  }
-
-  private NameProvider<IterationInfo> chooseNameProvider(Unroll unroll, FeatureInfo feature) {
-    if (unroll.value().length() > 0) {
-      return new UnrollNameProvider(feature, unroll.value());
->>>>>>> f42a3d54
     }
     if (feature.getName().contains("#")) {
       return new UnrollNameProvider(feature, feature.getName());
     }
-<<<<<<< HEAD
-    return new UnrollNameProvider(feature, "#featureName[#iterationCount]");
-=======
     return null;
->>>>>>> f42a3d54
   }
 }