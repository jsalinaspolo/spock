--- conflicted
+++ resolved
@@ -1,12 +1,6 @@
 include "spock-core"
 include "spock-guice"
 include "spock-maven"
-<<<<<<< HEAD
-include 'spock-specs'
-include 'spock-spring'
-include 'spock-tapestry'
-include 'spock-unitils'
-=======
 include "spock-specs"
 include "spock-spring"
 include "spock-tapestry"
@@ -16,4 +10,3 @@
 rootProject.children.each {
   it.buildFileName = it.name + ".gradle" - "spock-"
 }
->>>>>>> 24bb532d
