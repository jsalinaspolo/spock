--- conflicted
+++ resolved
@@ -1,11 +1,7 @@
 project(":spock-specs") {
   dependencies {
     compile project(":spock-core")
-<<<<<<< HEAD
-    compile junit   
-=======
     compile junit 
->>>>>>> 452fb708
     testCompile easymock
     testCompile jmock_junit4
     testCompile jmock
