displayName = "Spock Framework - Specs for Core Module"

description = "Spock specifications for the Core Module. Yes, we eat our own dog food."

dependencies {
  groovy libs.junit // necessary to make @NotYetImplemented transform work (transform that ships with Groovy and statically references third-party class junit.framwork.AssertionFailedError)

  testCompile project(":spock-core")
<<<<<<< HEAD
  testCompile libs.hamcrest_core
  testCompile libs.easymock
  testCompile libs.jmock_junit4
  testCompile libs.jmock
  testCompile libs.mockito
=======
>>>>>>> 506e982f
  testRuntime libs.asm
  testRuntime libs.cglib
  testRuntime libs.objenesis
  testRuntime libs.h2database
}<|MERGE_RESOLUTION|>--- conflicted
+++ resolved
@@ -6,14 +6,6 @@
   groovy libs.junit // necessary to make @NotYetImplemented transform work (transform that ships with Groovy and statically references third-party class junit.framwork.AssertionFailedError)
 
   testCompile project(":spock-core")
-<<<<<<< HEAD
-  testCompile libs.hamcrest_core
-  testCompile libs.easymock
-  testCompile libs.jmock_junit4
-  testCompile libs.jmock
-  testCompile libs.mockito
-=======
->>>>>>> 506e982f
   testRuntime libs.asm
   testRuntime libs.cglib
   testRuntime libs.objenesis
