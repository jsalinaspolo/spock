--- conflicted
+++ resolved
@@ -18,14 +18,8 @@
 
 import org.codehaus.groovy.runtime.typehandling.GroovyCastException
 import org.spockframework.EmbeddedSpecification
-<<<<<<< HEAD
-import org.spockframework.compiler.InvalidSpecCompileException
-import spock.lang.FailsWith
-import spock.lang.Specification
+import org.spockframework.runtime.InvalidSpecException
 import spock.lang.Ignore
-=======
-import org.spockframework.runtime.InvalidSpecException
->>>>>>> bdfd2331
 
 /**
  * @author Peter Niederwieser
@@ -55,18 +49,10 @@
     thrown(GroovyCastException)
   }
 
-<<<<<<< HEAD
-  @Ignore("TODO: fails w/ Groovy 2.0, not yet sure why")
-  def "local w/ incompatible type"() {
-    when: List list = Mock(Map)
-    then: thrown(GroovyCastException)
-  }
-=======
   def "field w/ wrong argument"() {
     when:
     runner.runSpecBody("""
 List list = Mock(1)
->>>>>>> bdfd2331
 
 def foo() { expect: true }
     """)
@@ -83,6 +69,7 @@
     thrown(InvalidSpecException)
   }
 
+  @Ignore("TODO: doesn't throw an exception in Groovy 2.0")
   def "local w/ incompatible type"() {
     when:
     List list = Mock(Map)
