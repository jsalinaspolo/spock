/*
 * Copyright 2009 the original author or authors.
 *
 * Licensed under the Apache License, Version 2.0 (the "License");
 * you may not use this file except in compliance with the License.
 * You may obtain a copy of the License at
 *
 *     http://www.apache.org/licenses/LICENSE-2.0
 *
 * Unless required by applicable law or agreed to in writing, software
 * distributed under the License is distributed on an "AS IS" BASIS,
 * WITHOUT WARRANTIES OR CONDITIONS OF ANY KIND, either express or implied.
 * See the License for the specific language governing permissions and
 * limitations under the License.
 */

package org.spockframework.smoke.parameterization

import org.junit.runner.notification.RunListener

import org.spockframework.EmbeddedSpecification
import org.spockframework.runtime.SpockExecutionException
<<<<<<< HEAD
import org.spockframework.runtime.extension.ExtensionException
=======
>>>>>>> a350f0c1

import spock.lang.Issue

/**
 * @author Peter Niederwieser
 */
class UnrolledFeatureMethods extends EmbeddedSpecification {
  def "iterations of an unrolled feature count as separate tests"() {
    when:
    def result = runner.runSpecBody("""
@Unroll
def foo() {
  expect: true

  where:
  x << [1, 2, 3]
}
    """)

    then:
    result.runCount == 3
    result.failureCount == 0
    result.ignoreCount == 0
  }

  def "iterations of an unrolled feature foo are named foo[0], foo[1], etc."() {
    RunListener listener = Mock()
    runner.listeners << listener

    when:
    runner.runSpecBody """
@Unroll
def foo() {
  expect: true

  where:
  x << [1, 2, 3]
}
    """

    then:
    interaction {
      def count = 0
      3 * listener.testStarted { it.methodName == "foo[${count++}]" }
    }
  }

  def "a feature with an empty data provider causes the same error regardless if it's unrolled or not"() {
    when:
    runner.runSpecBody """
$annotation
def foo() {
  expect: true

  where:
  x << []
}
    """

    then:
    SpockExecutionException e = thrown()

    where:
    annotation << ["", "@Unroll"]
  }

  def "if creation of a data provider fails, feature isn't unrolled"() {
    runner.throwFailure = false
    RunListener listener = Mock()
    runner.listeners << listener

    when:
    def result = runner.runSpecBody("""
@Unroll
def foo() {
  expect: true

  where:
  x << [1]
  y << { throw new Exception() }()
}
    """)

    then:
    1 * listener.testFailure { it.description.methodName == "foo" }

    // it's OK for runCount to be zero here; mental model: method "foo"
    // would have been invisible if it had not failed (cf. Spec JUnitErrorBehavior)
    result.runCount == 0
    result.failureCount == 1
    result.ignoreCount == 0
  }

  def "naming pattern may refer to data variables"() {
    RunListener listener = Mock()
    runner.listeners << listener

    when:
    runner.runSpecBody('''
@Unroll({"one $y two $x three"})
def foo() {
  expect: true

  where:
  x << [1, 2, 3]
  y << ["a", "b", "c"]
}
    ''')

    then:
    1 * listener.testStarted { it.methodName == "one a two 1 three" }
    1 * listener.testStarted { it.methodName == "one b two 2 three" }
    1 * listener.testStarted { it.methodName == "one c two 3 three" }
  }

    def "naming pattern may refer to feature name and iteration count"() {
    RunListener listener = Mock()
    runner.listeners << listener

    when:
    runner.runSpecBody('''
@Unroll({"one $featureName two $iterationCount three"})
def foo() {
  expect: true

  where:
  x << [1, 2, 3]
  y << ["a", "b", "c"]
}
    ''')

    then:
    1 * listener.testStarted { it.methodName == "one foo two 0 three" }
    1 * listener.testStarted { it.methodName == "one foo two 1 three" }
    1 * listener.testStarted { it.methodName == "one foo two 2 three" }
  }

  @Issue("http://issues.spockframework.org/detail?id=65")
  def "variables in naming pattern whose value is null are replaced correctly"() {
    RunListener listener = Mock()
    runner.listeners << listener

    when:
    runner.runSpecBody('''
@Unroll({"one $x two $y three"})
def foo() {
  expect: true

  where:
  x << [1]
  y << [null]
}
    ''')

    then:
    1 * listener.testStarted { it.methodName == "one 1 two null three" }
  }

<<<<<<< HEAD
  def "@Unroll fails if variable in naming pattern can't be resolved"() {
    when:
    runner.runSpecBody('''
@Unroll({"one $x two"})
=======
  @Issue("http://issues.spockframework.org/detail?id=231")
  def "naming pattern supports property expressions"() {
    RunListener listener = Mock()
    runner.listeners << listener
    runner.addImport(Actor.package)

    when:
    runner.runSpecBody("""
@Unroll("one #actor.details.name two")
>>>>>>> a350f0c1
def foo() {
  expect: true

  where:
<<<<<<< HEAD
  y = 2
}
    ''')

    then:
    thrown(ExtensionException)
  }

  def "@Unroll fails if evaluation of naming pattern throws an exception"() {
    when:
    runner.runSpecBody("""
@Unroll({ throw new RuntimeException() })
=======
  actor = new Actor()
}
    """)

    then:
    1 * listener.testStarted { it.methodName == "one fred two" }
  }

  @Issue("http://issues.spockframework.org/detail?id=231")
  def "naming pattern supports zero-arg method calls"() {
    RunListener listener = Mock()
    runner.listeners << listener
    runner.addImport(Actor.package)

    when:
    runner.runSpecBody("""
@Unroll("one #actor.details.name.size() two")
>>>>>>> a350f0c1
def foo() {
  expect:
  true

  where:
  x = 1
}
    """)

    then:
<<<<<<< HEAD
    ExtensionException e = thrown()
    e.cause instanceof RuntimeException
  }

  @Issue("http://issues.spockframework.org/detail?id=200")
  def "data variable named 'value' can be referred to in naming pattern"() {
=======
    1 * listener.testStarted { it.methodName == "one 4 two" }
  }

  def "expressions in naming pattern that can't be evaluated are prefixed with 'Error:'"() {
>>>>>>> a350f0c1
    RunListener listener = Mock()
    runner.listeners << listener

    when:
<<<<<<< HEAD
    runner.runSpecBody('''
@Unroll({"my $value"})
def foo() {
  expect:
  value
=======
    runner.runSpecBody("""
@Unroll("#obj #obj.ok() #obj.bang() #obj.missing() #missing")
def foo() {
  expect: true

  where:
  obj = { def obj = new Expando(); obj.ok = { "ok" }; obj.toString = { throw new RuntimeException() }; obj.bang = { throw new NullPointerException() }; obj }()
}
    """)

    then:
    1 * listener.testStarted { it.methodName == "#Error:obj ok #Error:obj.bang() #Error:obj.missing() #Error:missing" }
  }

  @Issue("http://issues.spockframework.org/detail?id=231")
  def "method name can act as naming pattern"() {
    RunListener listener = Mock()
    runner.listeners << listener
    runner.addImport(Actor.package)

    when:
    runner.runSpecBody("""
@Unroll
def "one #actor.details.name.size() two"() {
  expect: true
>>>>>>> a350f0c1

  where:
  value << [1]
}
    ''')

    then:
    1 * listener.testStarted { it.methodName == "my 1" }
  }

<<<<<<< HEAD
  @Issue("http://issues.spockframework.org/detail?id=201")
  def "data variable can appear both in naming pattern and as method parameter"() {
=======

  @Issue("http://issues.spockframework.org/detail?id=231")
  def "naming pattern in @Unroll annotation wins over naming pattern in method name"() {
>>>>>>> a350f0c1
    RunListener listener = Mock()
    runner.listeners << listener

    when:
    runner.runSpecBody('''
@Unroll({ value })
def foo(int value) {
  expect:
  value

  where:
  value << [1]
}
    ''')

    then:
    1 * listener.testStarted { println it.methodName; true }
  }

  @Issue("http://issues.spockframework.org/detail?id=232")
  def "can unroll a whole class at once"() {
    RunListener listener = Mock()
    runner.listeners << listener

    when:
    runner.runWithImports("""
@Unroll
class Foo extends Specification {
  def "one"() {
    expect: true

    where:
    n << (1..2)
  }

  def "not data-driven"() {
    expect: true
  }

  def "two"() {
    expect: true

    where:
    n << (1..2)
  }
}
    """)

    then:
    1 * listener.testStarted { it.methodName == "one[0]" }
    1 * listener.testStarted { it.methodName == "one[1]" }
    1 * listener.testStarted { it.methodName == "not data-driven" }
    1 * listener.testStarted { it.methodName == "two[0]" }
    1 * listener.testStarted { it.methodName == "two[1]" }
  }

  @Issue("http://issues.spockframework.org/detail?id=232")
  def "method-level unroll annotation wins over class-level annotation"() {
    RunListener listener = Mock()
    runner.listeners << listener

    when:
    runner.runWithImports("""
@Unroll
class Foo extends Specification {
  @Unroll({"other\$n"})
  def method() {
    expect: true

    where:
    n << (1..2)
  }
}
    """)

    then:
    1 * listener.testStarted { it.methodName == "other1" }
    1 * listener.testStarted { it.methodName == "other2" }
  }
}<|MERGE_RESOLUTION|>--- conflicted
+++ resolved
@@ -20,10 +20,6 @@
 
 import org.spockframework.EmbeddedSpecification
 import org.spockframework.runtime.SpockExecutionException
-<<<<<<< HEAD
-import org.spockframework.runtime.extension.ExtensionException
-=======
->>>>>>> a350f0c1
 
 import spock.lang.Issue
 
@@ -150,15 +146,14 @@
   expect: true
 
   where:
-  x << [1, 2, 3]
-  y << ["a", "b", "c"]
-}
-    ''')
-
-    then:
-    1 * listener.testStarted { it.methodName == "one foo two 0 three" }
+  x << (1..3)
+}
+    ''')
+
+    then:
     1 * listener.testStarted { it.methodName == "one foo two 1 three" }
     1 * listener.testStarted { it.methodName == "one foo two 2 three" }
+    1 * listener.testStarted { it.methodName == "one foo two 3 three" }
   }
 
   @Issue("http://issues.spockframework.org/detail?id=65")
@@ -182,12 +177,6 @@
     1 * listener.testStarted { it.methodName == "one 1 two null three" }
   }
 
-<<<<<<< HEAD
-  def "@Unroll fails if variable in naming pattern can't be resolved"() {
-    when:
-    runner.runSpecBody('''
-@Unroll({"one $x two"})
-=======
   @Issue("http://issues.spockframework.org/detail?id=231")
   def "naming pattern supports property expressions"() {
     RunListener listener = Mock()
@@ -195,30 +184,15 @@
     runner.addImport(Actor.package)
 
     when:
-    runner.runSpecBody("""
-@Unroll("one #actor.details.name two")
->>>>>>> a350f0c1
-def foo() {
-  expect: true
-
-  where:
-<<<<<<< HEAD
-  y = 2
-}
-    ''')
-
-    then:
-    thrown(ExtensionException)
-  }
-
-  def "@Unroll fails if evaluation of naming pattern throws an exception"() {
-    when:
-    runner.runSpecBody("""
-@Unroll({ throw new RuntimeException() })
-=======
+    runner.runSpecBody('''
+@Unroll({"one $actor.details.name two"})
+def foo() {
+  expect: true
+
+  where:
   actor = new Actor()
 }
-    """)
+    ''')
 
     then:
     1 * listener.testStarted { it.methodName == "one fred two" }
@@ -231,55 +205,56 @@
     runner.addImport(Actor.package)
 
     when:
-    runner.runSpecBody("""
-@Unroll("one #actor.details.name.size() two")
->>>>>>> a350f0c1
-def foo() {
-  expect:
-  true
+    runner.runSpecBody('''
+@Unroll({"one ${actor.details.name.size()} two"})
+def foo() {
+  expect: true
+
+  where:
+  actor = new Actor()
+}
+    ''')
+
+    then:
+    1 * listener.testStarted { it.methodName == "one 4 two" }
+  }
+
+  def "variables in naming pattern that can't be evaluated are prefixed with 'Error:'"() {
+    RunListener listener = Mock()
+    runner.listeners << listener
+
+    when:
+    runner.runSpecBody('''
+@Unroll({"$missing"})
+def foo() {
+  expect: true
 
   where:
   x = 1
 }
-    """)
-
-    then:
-<<<<<<< HEAD
-    ExtensionException e = thrown()
-    e.cause instanceof RuntimeException
-  }
-
-  @Issue("http://issues.spockframework.org/detail?id=200")
-  def "data variable named 'value' can be referred to in naming pattern"() {
-=======
-    1 * listener.testStarted { it.methodName == "one 4 two" }
-  }
-
-  def "expressions in naming pattern that can't be evaluated are prefixed with 'Error:'"() {
->>>>>>> a350f0c1
-    RunListener listener = Mock()
-    runner.listeners << listener
-
-    when:
-<<<<<<< HEAD
-    runner.runSpecBody('''
-@Unroll({"my $value"})
-def foo() {
-  expect:
-  value
-=======
-    runner.runSpecBody("""
-@Unroll("#obj #obj.ok() #obj.bang() #obj.missing() #missing")
-def foo() {
-  expect: true
-
-  where:
-  obj = { def obj = new Expando(); obj.ok = { "ok" }; obj.toString = { throw new RuntimeException() }; obj.bang = { throw new NullPointerException() }; obj }()
-}
-    """)
-
-    then:
-    1 * listener.testStarted { it.methodName == "#Error:obj ok #Error:obj.bang() #Error:obj.missing() #Error:missing" }
+    ''')
+
+    then:
+    1 * listener.testStarted { it.methodName == "\$Error:missing" }
+  }
+
+  def "if naming pattern can't be evaluated, method name starts with 'Error:' and contains exception text"() {
+    RunListener listener = Mock()
+    runner.listeners << listener
+
+    when:
+    runner.runSpecBody('''
+@Unroll({"$foo.bar()"})
+def foo() {
+  expect: true
+
+  where:
+  x = 1
+}
+    ''')
+
+    then:
+    1 * listener.testStarted { it.methodName == "Error: groovy.lang.MissingPropertyException: No such property: bar for class: java.lang.String" }
   }
 
   @Issue("http://issues.spockframework.org/detail?id=231")
@@ -289,106 +264,104 @@
     runner.addImport(Actor.package)
 
     when:
-    runner.runSpecBody("""
+    runner.runSpecBody('''
 @Unroll
 def "one #actor.details.name.size() two"() {
   expect: true
->>>>>>> a350f0c1
-
-  where:
-  value << [1]
-}
-    ''')
-
-    then:
-    1 * listener.testStarted { it.methodName == "my 1" }
-  }
-
-<<<<<<< HEAD
-  @Issue("http://issues.spockframework.org/detail?id=201")
-  def "data variable can appear both in naming pattern and as method parameter"() {
-=======
+
+  where:
+  actor = new Actor()
+}
+    ''')
+
+    then:
+    1 * listener.testStarted { it.methodName == "one 4 two" }
+  }
+
 
   @Issue("http://issues.spockframework.org/detail?id=231")
   def "naming pattern in @Unroll annotation wins over naming pattern in method name"() {
->>>>>>> a350f0c1
-    RunListener listener = Mock()
-    runner.listeners << listener
-
-    when:
-    runner.runSpecBody('''
-@Unroll({ value })
-def foo(int value) {
-  expect:
-  value
-
-  where:
-  value << [1]
-}
-    ''')
-
-    then:
-    1 * listener.testStarted { println it.methodName; true }
+    RunListener listener = Mock()
+    runner.listeners << listener
+    runner.addImport(Actor.package)
+
+    when:
+    runner.runSpecBody('''
+@Unroll({"$actor.details.name"})
+def "#actor.details.age"() {
+  expect: true
+
+  where:
+  actor = new Actor()
+}
+    ''')
+
+    then:
+    1 * listener.testStarted { it.methodName == "fred" }
+
   }
 
   @Issue("http://issues.spockframework.org/detail?id=232")
   def "can unroll a whole class at once"() {
     RunListener listener = Mock()
     runner.listeners << listener
+    runner.addImport(Actor.package)
 
     when:
     runner.runWithImports("""
 @Unroll
 class Foo extends Specification {
-  def "one"() {
+  def "#actor.details.name"() {
     expect: true
 
     where:
-    n << (1..2)
+    actor = new Actor()
   }
 
   def "not data-driven"() {
     expect: true
   }
 
-  def "two"() {
+  def "#actor.details.age"() {
     expect: true
 
     where:
-    n << (1..2)
+    actor = new Actor()
   }
 }
     """)
 
     then:
-    1 * listener.testStarted { it.methodName == "one[0]" }
-    1 * listener.testStarted { it.methodName == "one[1]" }
+    1 * listener.testStarted { it.methodName == "fred" }
     1 * listener.testStarted { it.methodName == "not data-driven" }
-    1 * listener.testStarted { it.methodName == "two[0]" }
-    1 * listener.testStarted { it.methodName == "two[1]" }
+    1 * listener.testStarted { it.methodName == "30" }
   }
 
   @Issue("http://issues.spockframework.org/detail?id=232")
   def "method-level unroll annotation wins over class-level annotation"() {
     RunListener listener = Mock()
     runner.listeners << listener
-
-    when:
-    runner.runWithImports("""
+    runner.addImport(Actor.package)
+
+    when:
+    runner.runWithImports('''
 @Unroll
 class Foo extends Specification {
-  @Unroll({"other\$n"})
+  @Unroll({"$actor.details.name"})
   def method() {
     expect: true
 
     where:
-    n << (1..2)
-  }
-}
-    """)
-
-    then:
-    1 * listener.testStarted { it.methodName == "other1" }
-    1 * listener.testStarted { it.methodName == "other2" }
-  }
+    actor = new Actor()
+  }
+}
+    ''')
+
+    then:
+    1 * listener.testStarted { it.methodName == "fred" }
+  }
+}
+
+class Actor {
+  Map details = [name: "fred", age: 30]
 }