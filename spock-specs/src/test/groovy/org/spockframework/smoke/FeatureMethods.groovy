--- conflicted
+++ resolved
@@ -26,30 +26,13 @@
 class FeatureMethods extends Specification {
   def "cannot be called from user code"() {
     when:
-<<<<<<< HEAD
-    someFeatureMethod()
-=======
     featureMethod()
->>>>>>> 6a1f8a88
 
     then:
     thrown(InvalidSpecException)
   }
 
-<<<<<<< HEAD
-  def someFeatureMethod() {
-    expect: true
-=======
   def featureMethod() {
     expect: true
   }
-
-  def "by the way, Groovy can no longer call into methods with non-standard names"() {
-    when:
-    "by the way, Groovy can no longer call into methods with non-standard names"()
-
-    then:
-    thrown(ClassFormatError)
->>>>>>> 6a1f8a88
-  }
 }