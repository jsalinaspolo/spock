apply from: script("publishMaven")

displayName = "Spock Framework - Tapestry Module"

description = "Spock's Tapestry Module provides support for testing Tapestry 5 based applications."

repositories {
  // need to explicitly add repository defined in tapestry-ioc POM
  // (workaround for http://jira.codehaus.org/browse/GRADLE-611)
  maven { url "http://repository.jboss.com/maven2" }
}

<<<<<<< HEAD
// 5.3.x seems to require Java 1.6 (evidence: org.apache.tapestry5.ioc.internal.util.InternalUtils makes direct use of @PostConstruct)
def tapestryVersion = System.getProperty("java.version").startsWith("1.5") ? "5.2.6" : "5.3.5"
=======
def tapestryVersion = "5.1.0.1"
>>>>>>> c4928622

dependencies {
  compile project(":spock-core")
  compile "org.apache.tapestry:tapestry-ioc:$tapestryVersion", provided
  compile "org.apache.tapestry:tapestry5-annotations:$tapestryVersion", provided

  testCompile "javax.inject:javax.inject:1"
}
<|MERGE_RESOLUTION|>--- conflicted
+++ resolved
@@ -10,12 +10,8 @@
   maven { url "http://repository.jboss.com/maven2" }
 }
 
-<<<<<<< HEAD
 // 5.3.x seems to require Java 1.6 (evidence: org.apache.tapestry5.ioc.internal.util.InternalUtils makes direct use of @PostConstruct)
-def tapestryVersion = System.getProperty("java.version").startsWith("1.5") ? "5.2.6" : "5.3.5"
-=======
-def tapestryVersion = "5.1.0.1"
->>>>>>> c4928622
+def tapestryVersion = System.getProperty("java.version").startsWith("1.5") ? "5.2.6" : "5.3.6"
 
 dependencies {
   compile project(":spock-core")
