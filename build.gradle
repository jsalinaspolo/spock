description = "Spock Framework"

libs = [
  ant: "org.apache.ant:ant:1.8.2", // use same version as Groovy 1.8
  asm: "asm:asm:3.2", // use same version as Groovy 1.8
  cglib: "cglib:cglib-nodep:2.2",
  easymock: "org.easymock:easymock:3.0",
  groovy: "org.codehaus.groovy:groovy-all:1.8.5",
  h2database: "com.h2database:h2:1.3.164",
  hamcrest_core: "org.hamcrest:hamcrest-core:1.2",
  jmock: "org.jmock:jmock:2.5.1",
  jmock_junit4: "org.jmock:jmock-junit4:2.5.1",
  junit: "junit:junit-dep:4.9",
  log4j: "log4j:log4j:1.2.16",
  mockito: "org.mockito:mockito-all:1.9.0",
  objenesis: "org.objenesis:objenesis:1.2"
]

allprojects {
  group = "org.spockframework"
<<<<<<< HEAD
  version = "0.6-groovy-1.8-SNAPSHOT"

  apply from: profile("common")

  repositories {
    mavenCentral()
    if (isSnapshotVersion) {
      mavenRepo(url: "http://snapshots.repository.codehaus.org")
    }
  }

=======
  version = "0.6-groovy-1.7-SNAPSHOT"

  apply from: profile("common")

>>>>>>> 3c2dfc40
  apply plugin: "idea"
  apply plugin: "eclipse"
}

subprojects {
  apply plugin: "groovy"
  apply plugin: "signing"

  sourceCompatibility = 1.5
  targetCompatibility = 1.5

  repositories {
    mavenCentral()
    if (isSnapshotVersion) {
      mavenRepo(url: "http://snapshots.repository.codehaus.org")
    }
  }

  configurations {
    all*.exclude module: "junit" // we use junit-dep instead
  }

  dependencies {
    groovy libs.groovy
  }

  signing {
    sign configurations.archives
    required { !isSnapshotVersion && gradle.taskGraph.hasTask(uploadArchives) }
  }

  tasks.withType(Compile) { task ->
    options.useAnt = false
  }

  configureJavadoc(javadoc)

  task sourcesJar(type: Jar) {
    classifier "sources"
    from sourceSets.main.allSource
  }

  task javadocJar(type: Jar) {
    classifier "javadoc"
    from javadoc
  }

  artifacts {
    archives sourcesJar, javadocJar
  }
}

idea {
  project {
    jdkName "1.6"
    ipr {
      withXml { provider ->
        def node = provider.asNode()
        node.component.find { it.'@name' == 'VcsDirectoryMappings' }?.mapping[0].'@vcs' = 'Git'
        node.append(new XmlParser().parse(file("config/ideaCodeStyle.xml")))
      }
    }
  }
}

task javadoc(type: Javadoc) {
  title "Spock Framework API Documentation ($version)"
  destinationDir file("build/javadoc")
  source subprojects.javadoc.source
  classpath = files(subprojects.javadoc.classpath)
}

configureJavadoc(javadoc)

task publishJavadoc(type: Copy) {
  from javadoc
  into "file:///var/www/spock/javadoc/$version/"
}

task wrapper(type: Wrapper) {
  gradleVersion = "1.0-milestone-8a"
}

File profile(String name) {
  project.file("gradle/${name}.gradle")
}

def configureJavadoc(task) {
  configure(task) {
    include "spock/**"
    configure(options) {
      links "http://download.oracle.com/javase/1.5.0/docs/api/"
      links "http://groovy.codehaus.org/gapi"
      links "http://kentbeck.github.com/junit/javadoc/4.9"
      links "http://www.jarvana.com/jarvana/inspect/org/hamcrest/hamcrest-core/1.2/hamcrest-core-1.2-javadoc.jar"
    }
  }
}

<|MERGE_RESOLUTION|>--- conflicted
+++ resolved
@@ -18,24 +18,10 @@
 
 allprojects {
   group = "org.spockframework"
-<<<<<<< HEAD
   version = "0.6-groovy-1.8-SNAPSHOT"
 
   apply from: profile("common")
 
-  repositories {
-    mavenCentral()
-    if (isSnapshotVersion) {
-      mavenRepo(url: "http://snapshots.repository.codehaus.org")
-    }
-  }
-
-=======
-  version = "0.6-groovy-1.7-SNAPSHOT"
-
-  apply from: profile("common")
-
->>>>>>> 3c2dfc40
   apply plugin: "idea"
   apply plugin: "eclipse"
 }
