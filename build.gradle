description = "Spock Framework"

ext {
  libs = [
<<<<<<< HEAD
    ant: "org.apache.ant:ant:1.8.2", // use same version as Groovy 2.0
    asm: "asm:asm:3.3.1", // use same version as Groovy 2.0
    cglib: "cglib:cglib-nodep:2.2",
=======
    ant: "org.apache.ant:ant:1.8.2", // use same version as Groovy 1.8
    asm: "asm:asm:3.2", // use same version as Groovy 1.8
    cglib: "cglib:cglib-nodep:2.2.2",
>>>>>>> 6834d6d6
    easymock: "org.easymock:easymock:3.0",
    groovy: "org.codehaus.groovy:groovy-all:2.0.0-rc-4",
    h2database: "com.h2database:h2:1.3.164",
    jmock: "org.jmock:jmock:2.5.1",
    jmock_junit4: "org.jmock:jmock-junit4:2.5.1",
    junit: ["junit:junit-dep:4.10@jar", "org.hamcrest:hamcrest-core:1.2"],
    log4j: "log4j:log4j:1.2.16",
    mockito: "org.mockito:mockito-all:1.9.0",
    objenesis: "org.objenesis:objenesis:1.2"
  ]
}

allprojects {
  group = "org.spockframework"
  version = "0.7-groovy-2.0-SNAPSHOT"

  apply from: script("common")
}

apply from: script("ide")

subprojects {
  apply plugin: "groovy"
  apply plugin: "signing"

  sourceCompatibility = 1.5

  repositories {
    mavenCentral()
    maven { url "http://snapshots.repository.codehaus.org" }
  }

  configurations {
    all*.exclude module: "junit" // we use junit-dep instead
  }

  dependencies {
    groovy libs.groovy
  }

  signing {
    sign configurations.archives
    required { gradle.taskGraph.hasTask(uploadArchives) }
  }

  tasks.withType(Compile) { task ->
    options.useAnt = false
  }

  configureJavadoc(javadoc)

  task sourcesJar(type: Jar) {
    classifier "sources"
    from sourceSets.main.allSource
  }

  task javadocJar(type: Jar) {
    classifier "javadoc"
    from javadoc
  }

  artifacts {
    archives sourcesJar, javadocJar
  }
}

task javadoc(type: Javadoc) {
  title "Spock Framework API Documentation ($version)"
  destinationDir file("build/javadoc")
  source subprojects.javadoc.source
  classpath = files(subprojects.javadoc.classpath)
}

configureJavadoc(javadoc)

task publishJavadoc(type: Sync) {
  from javadoc
  into "file:///var/www/spock/javadoc/$version/"
}

task wrapper(type: Wrapper) {
  gradleVersion = "1.0-rc-3"
}

File script(String name) {
  project.file("gradle/${name}.gradle")
}

def configureJavadoc(task) {
  configure(task) {
    include "spock/**"
    configure(options) {
      links "http://download.oracle.com/javase/1.5.0/docs/api/"
      links "http://groovy.codehaus.org/gapi"
      links "http://kentbeck.github.com/junit/javadoc/4.9"
      links "http://www.jarvana.com/jarvana/inspect/org/hamcrest/hamcrest-core/1.2/hamcrest-core-1.2-javadoc.jar"
    }
  }
}

<|MERGE_RESOLUTION|>--- conflicted
+++ resolved
@@ -2,15 +2,9 @@
 
 ext {
   libs = [
-<<<<<<< HEAD
     ant: "org.apache.ant:ant:1.8.2", // use same version as Groovy 2.0
     asm: "asm:asm:3.3.1", // use same version as Groovy 2.0
-    cglib: "cglib:cglib-nodep:2.2",
-=======
-    ant: "org.apache.ant:ant:1.8.2", // use same version as Groovy 1.8
-    asm: "asm:asm:3.2", // use same version as Groovy 1.8
     cglib: "cglib:cglib-nodep:2.2.2",
->>>>>>> 6834d6d6
     easymock: "org.easymock:easymock:3.0",
     groovy: "org.codehaus.groovy:groovy-all:2.0.0-rc-4",
     h2database: "com.h2database:h2:1.3.164",
