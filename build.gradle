allprojects {
  group = "org.spockframework"
<<<<<<< HEAD
  version = "0.3-groovy-1.7-SNAPSHOT"
=======
  version = "0.3-SNAPSHOT"

  groovyArtifact = "org.codehaus.groovy:groovy-all:1.6.4"
>>>>>>> a218b9fa
}

task wrapper(type: Wrapper) { 
  gradleVersion = '0.7' 
  jarPath = 'wrapper' 
} <|MERGE_RESOLUTION|>--- conflicted
+++ resolved
@@ -1,12 +1,8 @@
 allprojects {
   group = "org.spockframework"
-<<<<<<< HEAD
   version = "0.3-groovy-1.7-SNAPSHOT"
-=======
-  version = "0.3-SNAPSHOT"
 
-  groovyArtifact = "org.codehaus.groovy:groovy-all:1.6.4"
->>>>>>> a218b9fa
+  groovyArtifact = "org.codehaus.groovy:groovy-all:1.7-beta-1"
 }
 
 task wrapper(type: Wrapper) { 
