--- conflicted
+++ resolved
@@ -31,18 +31,12 @@
   ]
   
   baseVersion = "1.0"
-  groovyVersion = "2.0"
+  groovyVersion = "2.3"
   snapshotVersion = true
 }
 
 allprojects {  
-<<<<<<< HEAD
-  ext.baseVersion = "1.0"
-  ext.groovyVersion = "2.3"
-  ext.snapshotVersion = true
-=======
   ext.displayName = null
->>>>>>> ad5455d9
   
   group = "org.spockframework"
   version = "$baseVersion-groovy-$groovyVersion" + (snapshotVersion ? "-SNAPSHOT" : "")
