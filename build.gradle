apply plugin: "base"

description = "Spock Framework"

ext {
  libs = [
    ant: "org.apache.ant:ant:1.8.4", // use same version as Groovy 2.0
    asm: "org.ow2.asm:asm:4.0", // use same version as Groovy 2.0
    cglib: "cglib:cglib-nodep:2.2.2",
    easymock: "org.easymock:easymock:3.0",
    groovy: "org.codehaus.groovy:groovy-all:2.0.5",
    h2database: "com.h2database:h2:1.3.164",
    jmock: "org.jmock:jmock:2.5.1",
    jmock_junit4: "org.jmock:jmock-junit4:2.5.1",
    junit: "junit:junit:4.11",
    log4j: "log4j:log4j:1.2.16",
    mockito: "org.mockito:mockito-all:1.9.0",
    objenesis: "org.objenesis:objenesis:1.2"
  ]
}

allprojects {  
  ext.baseVersion = "1.0"
  ext.groovyVersion = "1.8"
  ext.snapshotVersion = true
  
  group = "org.spockframework"
<<<<<<< HEAD
  version = "1.0-groovy-2.0-SNAPSHOT"

=======
  version = "$baseVersion-groovy-$groovyVersion" + (snapshotVersion ? "-SNAPSHOT" : "")
  ext.groovyLessVersion = baseVersion + (snapshotVersion ? "-SNAPSHOT" : "")
  
>>>>>>> 6d58c202
  apply from: script("common")
}

apply from: script("ide")

subprojects {
  apply plugin: "groovy"
  apply plugin: "signing"

  sourceCompatibility = 1.5

  repositories {
    mavenCentral()
    maven { url "http://snapshots.repository.codehaus.org" }
  }

  configurations {
    all*.exclude module: "junit-dep"
  }

  dependencies {
    groovy libs.groovy
  }

  signing {
    sign configurations.archives
  }

  signArchives {
    onlyIf { gradle.taskGraph.hasTask(uploadArchives) }
  }

  configureJavadoc(javadoc)
  configureGroovydoc(groovydoc)

  task sourcesJar(type: Jar) {
    classifier "sources"
    from sourceSets.main.allSource
  }

  task javadocJar(type: Jar) {
    classifier "javadoc"
    from javadoc
  }

  artifacts {
    archives sourcesJar, javadocJar
  }
}

task javadoc(type: Javadoc) {
  title "Spock Framework API Documentation ($groovyLessVersion)"
  def docPath = snapshotVersion ? "latest" : baseVersion
  destinationDir file("build/javadoc/$docPath")
  source subprojects.javadoc.source
  classpath = files(subprojects.javadoc.classpath)
}

configureJavadoc(javadoc)

task groovydoc(type: Groovydoc) {
  docTitle "Spock Framework API Documentation ($groovyLessVersion)"
  windowTitle "Spock Framework API Documentation ($groovyLessVersion)"
  def docPath = snapshotVersion ? "latest" : baseVersion
  destinationDir file("build/groovydoc/$docPath")
  source subprojects.groovydoc.source
  classpath = files(subprojects.groovydoc.classpath)
  groovyClasspath = project(":spock-core").groovydoc.groovyClasspath
}

task apidoc(dependsOn: ["javadoc", "groovydoc"])

configureGroovydoc(groovydoc)

task wrapper(type: Wrapper) {
  gradleVersion = "1.3"
}

File script(String name) {
  project.file("gradle/${name}.gradle")
}

def configureJavadoc(task) {
  configure(task) {
    include "spock/**"
    include "org/spockframework/mock/*"
    configure(options) {
      links "http://download.oracle.com/javase/1.5.0/docs/api/"
      links "http://groovy.codehaus.org/gapi"
      links "http://kentbeck.github.com/junit/javadoc/4.10" // missing for 4.11
      links "http://www.jarvana.com/jarvana/inspect/org/hamcrest/hamcrest-core/1.3/hamcrest-core-1.3-javadoc.jar"
    }
  }
}

def configureGroovydoc(task) {
  configure(task) {
    include "spock/**"
    include "org/spockframework/mock/*"
  }
}
<|MERGE_RESOLUTION|>--- conflicted
+++ resolved
@@ -21,18 +21,13 @@
 
 allprojects {  
   ext.baseVersion = "1.0"
-  ext.groovyVersion = "1.8"
+  ext.groovyVersion = "2.0"
   ext.snapshotVersion = true
   
   group = "org.spockframework"
-<<<<<<< HEAD
-  version = "1.0-groovy-2.0-SNAPSHOT"
-
-=======
   version = "$baseVersion-groovy-$groovyVersion" + (snapshotVersion ? "-SNAPSHOT" : "")
   ext.groovyLessVersion = baseVersion + (snapshotVersion ? "-SNAPSHOT" : "")
   
->>>>>>> 6d58c202
   apply from: script("common")
 }
 
