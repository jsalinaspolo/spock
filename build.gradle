--- conflicted
+++ resolved
@@ -5,11 +5,7 @@
   asm: "asm:asm:3.3.1", // use same version as Groovy 2.0
   cglib: "cglib:cglib-nodep:2.2",
   easymock: "org.easymock:easymock:3.0",
-<<<<<<< HEAD
   groovy: "org.codehaus.groovy:groovy-all:2.0.0-beta-3-SNAPSHOT",
-=======
-  groovy: "org.codehaus.groovy:groovy-all:1.8.6",
->>>>>>> ddc4d2c7
   h2database: "com.h2database:h2:1.3.164",
   hamcrest_core: "org.hamcrest:hamcrest-core:1.2",
   jmock: "org.jmock:jmock:2.5.1",
