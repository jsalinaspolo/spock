allprojects {
  group = "org.spockframework"
<<<<<<< HEAD
  version = "0.4-groovy-1.7-SNAPSHOT"
=======
  version = "0.4-SNAPSHOT"
>>>>>>> f20452d7
}

subprojects {
  usePlugin("groovy")
<<<<<<< HEAD
  
  sourceCompatibility = 1.5
  targetCompatibility = 1.5

  compileGroovy.options.fork = false
  compileTestGroovy.options.fork = false

  dependencies {
    groovy("org.codehaus.groovy:groovy-all:1.7.1") {
      exclude module: "jansi"
    }
  }

=======

  sourceCompatibility = 1.5
  targetCompatibility = 1.5

  compileGroovy.options.fork = false
  compileTestGroovy.options.fork = false

  dependencies {
    groovy("org.codehaus.groovy:groovy-all:1.6.8")
  }

>>>>>>> f20452d7
  repositories {
    mavenCentral()
  }
}

task wrapper(type: Wrapper) {
  gradleVersion = '0.8'
  jarPath = 'wrapper'
}
<|MERGE_RESOLUTION|>--- conflicted
+++ resolved
@@ -1,15 +1,10 @@
 allprojects {
   group = "org.spockframework"
-<<<<<<< HEAD
   version = "0.4-groovy-1.7-SNAPSHOT"
-=======
-  version = "0.4-SNAPSHOT"
->>>>>>> f20452d7
 }
 
 subprojects {
   usePlugin("groovy")
-<<<<<<< HEAD
   
   sourceCompatibility = 1.5
   targetCompatibility = 1.5
@@ -23,19 +18,6 @@
     }
   }
 
-=======
-
-  sourceCompatibility = 1.5
-  targetCompatibility = 1.5
-
-  compileGroovy.options.fork = false
-  compileTestGroovy.options.fork = false
-
-  dependencies {
-    groovy("org.codehaus.groovy:groovy-all:1.6.8")
-  }
-
->>>>>>> f20452d7
   repositories {
     mavenCentral()
   }
