buildscript {
  repositories {
    maven { url "http://dl.bintray.com/content/aalmiray/asciidoctor" }
    jcenter()
  }

  dependencies {
    classpath "org.asciidoctor:asciidoctor-gradle-plugin:0.7.0"
  }
}

apply plugin: "base"
apply plugin: "asciidoctor"

description = "Spock Framework"

ext {
  libs = [
    ant: "org.apache.ant:ant:1.8.4", // use same version as Groovy 2.0
    asm: "org.ow2.asm:asm:4.0", // use same version as Groovy 2.0
    cglib: "cglib:cglib-nodep:2.2.2",
    easymock: "org.easymock:easymock:3.0",
    groovy: "org.codehaus.groovy:groovy-all:2.0.6",
    h2database: "com.h2database:h2:1.3.164",
    jmock: "org.jmock:jmock:2.5.1",
    jmock_junit4: "org.jmock:jmock-junit4:2.5.1",
    junit: "junit:junit:4.11",
    log4j: "log4j:log4j:1.2.16",
    mockito: "org.mockito:mockito-all:1.9.0",
    objenesis: "org.objenesis:objenesis:1.2"
  ]
  
  baseVersion = "1.0"
  groovyVersion = "1.8"
  snapshotVersion = true
}

allprojects {  
<<<<<<< HEAD
  ext.baseVersion = "1.0"
  ext.groovyVersion = "2.0"
  ext.snapshotVersion = true
=======
  ext.displayName = null
>>>>>>> 8aa5a543
  
  group = "org.spockframework"
  version = "$baseVersion-groovy-$groovyVersion" + (snapshotVersion ? "-SNAPSHOT" : "")
  ext.groovyLessVersion = baseVersion + (snapshotVersion ? "-SNAPSHOT" : "")
  
  apply from: script("common")
  
  if (System.getProperty("java.version").startsWith("1.8")) {
    tasks.withType(Javadoc) {
      options.addStringOption('Xdoclint:none', '-quiet')
    }
  }
}

apply from: script("ide")

subprojects {
  apply plugin: "groovy"
  apply plugin: "signing"

  sourceCompatibility = 1.5

  repositories {
    mavenCentral()
    maven { url "http://snapshots.repository.codehaus.org" }
  }

  configurations {
    all*.exclude module: "junit-dep"
  }

  dependencies {
    compile(project.name == "spock-gradle" ? [] : libs.groovy)
  }

  signing {
    sign configurations.archives
  }

  signArchives {
    onlyIf { gradle.taskGraph.hasTask(uploadArchives) }
  }

  configureJavadoc(javadoc)
  configureGroovydoc(groovydoc)

  task sourcesJar(type: Jar) {
    classifier "sources"
    from sourceSets.main.allSource
  }

  task javadocJar(type: Jar) {
    classifier "javadoc"
    from javadoc
  }

  artifacts {
    archives sourcesJar, javadocJar
  }
}

task javadoc(type: Javadoc) {
  title "Spock Framework API Documentation ($groovyLessVersion)"
  def docPath = snapshotVersion ? "latest" : baseVersion
  destinationDir file("build/javadoc/$docPath")
  source subprojects.javadoc.source
  classpath = files(subprojects.javadoc.classpath)
}

configureJavadoc(javadoc)

task groovydoc(type: Groovydoc) {
  docTitle "Spock Framework API Documentation ($groovyLessVersion)"
  windowTitle "Spock Framework API Documentation ($groovyLessVersion)"
  def docPath = snapshotVersion ? "latest" : baseVersion
  destinationDir file("build/groovydoc/$docPath")
  source subprojects.groovydoc.source
  classpath = files(subprojects.groovydoc.classpath)
  groovyClasspath = project(":spock-core").groovydoc.groovyClasspath
}

task apidoc(dependsOn: ["javadoc", "groovydoc"])

configureGroovydoc(groovydoc)

asciidoctor {
  sourceDir = file("docs")
  logDocuments = true
  options = [
    attributes: [
      "source-highlighter": "coderay"
    ]
  ]
}

File script(String name) {
  project.file("gradle/${name}.gradle")
}

def configureJavadoc(task) {
  configure(task) {
    include "spock/**"
    include "org/spockframework/mock/*"
    configure(options) {
      links "http://download.oracle.com/javase/1.5.0/docs/api/"
      links "http://groovy.codehaus.org/gapi/"
      links "http://junit-team.github.io/junit/javadoc/4.11/"
      links "http://hamcrest.org/JavaHamcrest/javadoc/1.3/"
    }
  }
}

def configureGroovydoc(task) {
  configure(task) {
    include "spock/**"
    include "org/spockframework/mock/*"
  }
}
<|MERGE_RESOLUTION|>--- conflicted
+++ resolved
@@ -31,18 +31,12 @@
   ]
   
   baseVersion = "1.0"
-  groovyVersion = "1.8"
+  groovyVersion = "2.0"
   snapshotVersion = true
 }
 
 allprojects {  
-<<<<<<< HEAD
-  ext.baseVersion = "1.0"
-  ext.groovyVersion = "2.0"
-  ext.snapshotVersion = true
-=======
   ext.displayName = null
->>>>>>> 8aa5a543
   
   group = "org.spockframework"
   version = "$baseVersion-groovy-$groovyVersion" + (snapshotVersion ? "-SNAPSHOT" : "")
