allprojects {
  group = "org.spockframework"
<<<<<<< HEAD
  version = "0.5-groovy-1.7-SNAPSHOT"
=======
  version = "0.5-groovy-1.6"
>>>>>>> 240918a1

  apply plugin: "idea"
  apply plugin: "eclipse"

  antDep = "org.apache.ant:ant:1.8.1" // use same version as Groovy 1.7
  asm = "asm:asm:3.2" // use same version as Groovy 1.7
  cglib = "cglib:cglib-nodep:2.2"
  h2database = "com.h2database:h2:1.2.147"
  junit = "junit:junit-dep:4.8.2"
  hamcrest_core = "org.hamcrest:hamcrest-core:1.2"
  log4j = "log4j:log4j:1.2.16"
  objenesis = "org.objenesis:objenesis:1.2"  
  easymock = "org.easymock:easymock:3.0"
  mockito = "org.mockito:mockito-all:1.8.5"
  jmock_junit4 = "org.jmock:jmock-junit4:2.5.1"  
  jmock = "org.jmock:jmock:2.5.1"
}

subprojects {
  apply plugin: "groovy"
  
  sourceCompatibility = 1.5
  targetCompatibility = 1.5

  compileGroovy.options.fork = false
  compileTestGroovy.options.fork = false

  dependencies {
    groovy("org.codehaus.groovy:groovy-all:1.7.5")
  }

  repositories {
    mavenCentral()
  }
}

task wrapper(type: Wrapper) {
  gradleVersion = '0.9-rc-3'
  jarPath = 'wrapper'
}
<|MERGE_RESOLUTION|>--- conflicted
+++ resolved
@@ -1,10 +1,6 @@
 allprojects {
   group = "org.spockframework"
-<<<<<<< HEAD
-  version = "0.5-groovy-1.7-SNAPSHOT"
-=======
-  version = "0.5-groovy-1.6"
->>>>>>> 240918a1
+  version = "0.5-groovy-1.7"
 
   apply plugin: "idea"
   apply plugin: "eclipse"
