--- conflicted
+++ resolved
@@ -19,7 +19,7 @@
       <plugin>
         <groupId>org.codehaus.gmaven</groupId>
         <artifactId>gmaven-plugin</artifactId>
-        <version>1.3</version>
+        <version>1.2</version>
         <configuration>
           <providerSelection>1.7</providerSelection>
         </configuration>
@@ -34,13 +34,8 @@
         <dependencies>
           <dependency>
             <groupId>org.codehaus.gmaven.runtime</groupId>
-<<<<<<< HEAD
             <artifactId>gmaven-runtime-1.7</artifactId>
             <version>1.2</version>
-=======
-            <artifactId>gmaven-runtime-1.6</artifactId>
-            <version>1.3</version>
->>>>>>> fca355af
             <exclusions>
               <exclusion>
                 <groupId>org.codehaus.groovy</groupId>
@@ -51,7 +46,7 @@
           <dependency>
             <groupId>org.codehaus.groovy</groupId>
             <artifactId>groovy-all</artifactId>
-            <version>1.8.0-beta-1-SNAPSHOT</version>
+            <version>1.8.0-beta-3-SNAPSHOT</version>
           </dependency>
         </dependencies>
       </plugin>
@@ -76,7 +71,7 @@
       <!-- Only required if default Surefire configuration is not satisfactory -->
       <plugin>
         <artifactId>maven-surefire-plugin</artifactId>
-        <version>2.5</version>
+        <version>2.4.3</version>
         <configuration>
           <useFile>false</useFile>
         </configuration>
@@ -113,17 +108,7 @@
       <version>1.2</version>
       <scope>test</scope>
     </dependency>
-<<<<<<< HEAD
     <!-- Dependencies used by examples in this project (not required for using Spock) -->
-=======
-    <dependency> <!-- necessary if Hamcrest matchers are used -->
-      <groupId>org.hamcrest</groupId>
-      <artifactId>hamcrest-core</artifactId>
-      <version>1.2</version>
-      <scope>test</scope>
-    </dependency>
-<!-- Dependencies used by examples in this project (not required for using Spock) -->
->>>>>>> fca355af
     <dependency>
       <groupId>com.h2database</groupId>
       <artifactId>h2</artifactId>
