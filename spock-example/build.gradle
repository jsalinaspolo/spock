--- conflicted
+++ resolved
@@ -8,15 +8,9 @@
 
 dependencies {
   // mandatory dependencies for using Spock
-<<<<<<< HEAD
   groovy "org.codehaus.groovy:groovy-all:1.7-beta-1"
   testCompile "org.spockframework:spock-core:0.3-groovy-1.7-SNAPSHOT"
-  testCompile "junit:junit:4.6"
-=======
-  groovy "org.codehaus.groovy:groovy-all:1.6.4"
-  testCompile "org.spockframework:spock-core:0.3-SNAPSHOT"
   testCompile "junit:junit:4.7"
->>>>>>> ec858432
   
   // optional dependencies for using Spock
   testRuntime "cglib:cglib-nodep:2.1_3"     // enables mocking of classes (in addition to interfaces)
