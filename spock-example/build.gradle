--- conflicted
+++ resolved
@@ -8,18 +8,12 @@
 
 dependencies {
   // mandatory dependencies for using Spock
-<<<<<<< HEAD
   groovy("org.codehaus.groovy:groovy-all:1.7.3") {
     exclude module: "jansi"
   }
   testCompile "org.spockframework:spock-core:0.5-groovy-1.7-SNAPSHOT"
-  testCompile "junit:junit:4.8.1"
-=======
-  groovy "org.codehaus.groovy:groovy-all:1.6.9"
-  testCompile "org.spockframework:spock-core:0.5-groovy-1.6-SNAPSHOT"
   testCompile "junit:junit-dep:4.8.2"
   testCompile "org.hamcrest:hamcrest-core:1.2"
->>>>>>> e9ac2b35
 
   // optional dependencies for using Spock
   testRuntime "cglib:cglib-nodep:2.2"     // enables mocking of classes (in addition to interfaces)
