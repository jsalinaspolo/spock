--- conflicted
+++ resolved
@@ -12,13 +12,8 @@
 
 dependencies {
   // mandatory dependencies for using Spock
-<<<<<<< HEAD
   groovy "org.codehaus.groovy:groovy-all:1.8.0-beta-3-SNAPSHOT"
-  testCompile "org.spockframework:spock-core:0.5-groovy-1.8-SNAPSHOT"
-=======
-  groovy "org.codehaus.groovy:groovy-all:1.6.9"
-  testCompile "org.spockframework:spock-core:0.5-groovy-1.6"
->>>>>>> 240918a1
+  testCompile "org.spockframework:spock-core:0.5-groovy-1.8"
 
   // optional dependencies for using Spock
   testCompile "org.hamcrest:hamcrest-core:1.2" // only necessary if Hamcrest matchers are used
